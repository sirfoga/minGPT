--- conflicted
+++ resolved
@@ -288,10 +288,7 @@
                 ax.imshow(ti, cmap='jet')
                 ax.set_aspect(aspect=255.0/1023.0)
 
-<<<<<<< HEAD
-=======
             plt.tight_layout()
->>>>>>> 09547060
             plt.savefig('./embds.png')
             plt.close('all')
 
